--- conflicted
+++ resolved
@@ -1,10 +1,6 @@
 # IoMBian Marketplace Standard
 
-<<<<<<< HEAD
-### 0.1.1
-=======
 ### 0.1.2
->>>>>>> a5f88a86
 
 This is the standard to follow when uploading services to the IoMBian Services Marketplace. 
 
@@ -119,10 +115,7 @@
 
 This will define metadata or information about the service. The labels will start with `com.<service-name>.service`.
 Only the "main" service will have this labels.
-<<<<<<< HEAD
-=======
 - id: The id of the service. This is the same as the parent service name, the name of the folder of the service.
->>>>>>> a5f88a86
 - name: The name of the service in a more readable way. Without the hyphens.
 - author: The author of the service.
 - version: The version of the service.
